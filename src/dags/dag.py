import functools
import inspect
import textwrap

import networkx as nx
from dags.output import aggregated_output
from dags.output import dict_output
from dags.output import list_output
from dags.output import single_output
from dags.signature import with_signature


def concatenate_functions(
    functions,
    targets=None,
    return_type="tuple",
    aggregator=None,
    enforce_signature=True,
):
    """Combine functions to one function that generates targets.

    Functions can depend on the output of other functions as inputs, as long as the
    dependencies can be described by a directed acyclic graph (DAG).

    Functions that are not required to produce the targets will simply be ignored.

    The arguments of the combined function are all arguments of relevant functions
    that are not themselves function names, in alphabetical order.

    Args:
        functions (dict or list): Dict or list of functions. If a list, the function
            name is inferred from the __name__ attribute of the entries. If a dict,
            the name of the function is set to the dictionary key.
        targets (str | None): Name of the function that produces the target or list of
            such function names. If the value is `None`, all variables are returned.
        return_type (str): One of "tuple", "list", "dict". This is ignored if the
            targets are a single string or if an aggregator is provided.
        aggregator (callable or None): Binary reduction function that is used to
            aggregate the targets into a single target.
        enforce_signature (bool): If True, the signature of the concatenated function
            is enforced. Otherwise it is only provided for introspection purposes.
            Enforcing the signature has a small runtime overhead.

    Returns:
        function: A function that produces targets when called with suitable arguments.

    """
<<<<<<< HEAD
=======
    _functions = _harmonize_functions(functions)
    _targets = _harmonize_targets(targets, list(_functions))
    _fail_if_targets_have_wrong_types(_targets)
    _fail_if_functions_are_missing(_functions, _targets)
>>>>>>> 8794c218

    # Create the DAG.
    dag = create_dag(functions, targets)

    # Build combined function.
    out = create_combined_function_from_dag(
        dag, functions, targets, return_type, aggregator, enforce_signature
    )

    return out


def create_dag(functions, targets):
    """Build a directed acyclic graph (DAG) from functions.

    Functions can depend on the output of other functions as inputs, as long as the
    dependencies can be described by a directed acyclic graph (DAG).

    Functions that are not required to produce the targets will simply be ignored.

    Args:
        functions (dict or list): Dict or list of functions. If a list, the function
            name is inferred from the __name__ attribute of the entries. If a dict,
            the name of the function is set to the dictionary key.
        targets (str): Name of the function that produces the target or list of such
            function names.

    Returns:
        dag: the DAG (as networkx.DiGraph object)

    """
    # Harmonize and check arguments.
    _functions, _targets = harmonize_and_check_functions_targets(functions, targets)

    # Create the DAG
    _raw_dag = _create_complete_dag(_functions)
    dag = _limit_dag_to_targets_and_their_ancestors(_raw_dag, _targets)

    # Check if there are cycles in the DAG
    _fail_if_dag_contains_cycle(dag)

    return dag


def create_combined_function_from_dag(
    dag,
    functions,
    targets,
    return_type="tuple",
    aggregator=None,
    enforce_signature=True,
):
    """Create combined function which allows to execute a complete directed acyclic
    graph (DAG) in one function call.

    The arguments of the combined function are all arguments of relevant functions that
    are not themselves function names, in alphabetical order.

    Args:
        dag (networkx.DiGraph): a DAG of functions
        functions (dict or list): Dict or list of functions. If a list, the function
            name is inferred from the __name__ attribute of the entries. If a dict, the
            name of the function is set to the dictionary key.
        targets (str): Name of the function that produces the target or list of such
            function names.
        return_type (str): One of "tuple", "list", "dict". This is ignored if the
            targets are a single string or if an aggregator is provided.
        aggregator (callable or None): Binary reduction function that is used to
            aggregate the targets into a single target.
        enforce_signature (bool): If True, the signature of the concatenated function
            is enforced. Otherwise it is only provided for introspection purposes.
            Enforcing the signature has a small runtime overhead.

    Returns:
        function: A function that produces targets when called with suitable arguments.

    """

    # Harmonize and check arguments.
    _functions, _targets = harmonize_and_check_functions_targets(functions, targets)

    _arglist = _create_arguments_of_concatenated_function(_functions, dag)
    _exec_info = _create_execution_info(_functions, dag)
    _concatenated = _create_concatenated_function(
        _exec_info, _arglist, _targets, enforce_signature
    )

    # Return function in specified format.
    if isinstance(targets, str) or (aggregator is not None and len(_targets) == 1):
        out = single_output(_concatenated)
    elif aggregator is not None:
        out = aggregated_output(_concatenated, aggregator=aggregator)
    elif return_type == "list":
        out = list_output(_concatenated)
    elif return_type == "tuple":
        out = _concatenated
    elif return_type == "dict":
        out = dict_output(_concatenated, keys=_targets)
    else:
        raise ValueError(
            f"Invalid return type {return_type}. Must be 'list', 'tuple',  or 'dict'. "
            f"You provided {return_type}."
        )

    return out


def get_ancestors(functions, targets, include_targets=False):
    """Build a DAG and extract all ancestors of targets.

    Args:
        functions (dict or list): Dict or list of functions. If a list, the function
            name is inferred from the __name__ attribute of the entries. If a dict,
            with node names as keys or just the values as a tuple for multiple outputs.
        targets (str): Name of the function that produces the target function.
        include_targets (bool): Whether to include the target as its own ancestor.

    Returns:
        set: The ancestors

    """
<<<<<<< HEAD
=======
    _functions = _harmonize_functions(functions)
    _targets = _harmonize_targets(targets, list(_functions))
    _fail_if_targets_have_wrong_types(_targets)
    _fail_if_functions_are_missing(_functions, _targets)
>>>>>>> 8794c218

    # Harmonize and check arguments.
    _functions, _targets = harmonize_and_check_functions_targets(functions, targets)

    # Create the DAG.
    dag = create_dag(functions, targets)

    ancestors = set()
    for target in _targets:
        ancestors = ancestors.union(nx.ancestors(dag, target))
        if include_targets:
            ancestors.add(target)
    return ancestors


def harmonize_and_check_functions_targets(functions, targets):
    """Harmonize the type of specified functions and targets and do some checks.

    Args:
        functions (dict or list): Dict or list of functions. If a list, the function
            name is inferred from the __name__ attribute of the entries. If a dict,
            the name of the function is set to the dictionary key.
        targets (str): Name of the function that produces the target or list of such
            function names.

    Returns:
        functions_harmonized: harmonized functions
        targets_harmonized: harmonized targets

    """
    targets_harmonized = _harmonize_targets(targets)
    functions_harmonized = _harmonize_functions(functions)
    _fail_if_targets_have_wrong_types(targets_harmonized)
    _fail_if_functions_are_missing(functions_harmonized, targets_harmonized)

    return functions_harmonized, targets_harmonized


def _harmonize_functions(functions):
    if isinstance(functions, (list, tuple)):
        functions = {func.__name__: func for func in functions}
    return functions


def _harmonize_targets(targets, function_names):
    if targets is None:
        targets = function_names
    elif isinstance(targets, str):
        targets = [targets]
    return targets


def _fail_if_targets_have_wrong_types(targets):
    not_strings = [target for target in targets if not isinstance(target, str)]
    if not_strings:
        raise ValueError(
            f"Targets must be strings. The following targets are not: {not_strings}"
        )


def _fail_if_functions_are_missing(functions, targets):
    # to-do: add typo suggestions via fuzzywuzzy, see estimagic
    targets_not_in_functions = set(targets) - set(functions)
    if targets_not_in_functions:
        formatted = _format_list_linewise(targets_not_in_functions)
        raise ValueError(
            f"The following targets have no corresponding function:\n{formatted}"
        )

    return functions, targets


def _fail_if_dag_contains_cycle(dag):
    """Check for cycles in DAG"""
    cycles = list(nx.simple_cycles(dag))

    if len(cycles) > 0:
        formatted = _format_list_linewise(cycles)
        raise ValueError(f"The DAG contains one or more cycles:\n{formatted}")


def _create_complete_dag(functions):
    """Create the complete DAG.

    This DAG is constructed from all functions and not pruned by specified root nodes or
    targets.

    Args:
        functions (dict): Dictionary containing functions to build the DAG.

    Returns:
        networkx.DiGraph: The complete DAG

    """
    functions_arguments_dict = {
        name: _get_free_arguments(function) for name, function in functions.items()
    }
    dag = nx.DiGraph(functions_arguments_dict).reverse()

    return dag


def _get_free_arguments(func):
    arguments = list(inspect.signature(func).parameters)
    if isinstance(func, functools.partial):
        # arguments that are partialled by position are not part of the signature
        # anyways, so they do not need special handling.
        non_free = set(func.keywords)
        arguments = [arg for arg in arguments if arg not in non_free]

    return arguments


def _limit_dag_to_targets_and_their_ancestors(dag, targets):
    """Limit DAG to targets and their ancestors.

    Args:
        dag (networkx.DiGraph): The complete DAG.
        targets (str): Variable of interest.

    Returns:
        networkx.DiGraph: The pruned DAG.

    """
    used_nodes = set(targets)
    for target in targets:
        used_nodes = used_nodes | set(nx.ancestors(dag, target))

    all_nodes = set(dag.nodes)

    unused_nodes = all_nodes - used_nodes

    dag.remove_nodes_from(unused_nodes)

    return dag


def _create_arguments_of_concatenated_function(functions, dag):
    """Create the signature of the concatenated function.

    Args:
        functions (dict): Dictionary containing functions to build the DAG.
        dag (networkx.DiGraph): The complete DAG.

    Returns:
        inspect.Signature: The signature of the concatenated function.

    """
    function_names = set(functions)
    all_nodes = set(dag.nodes)
    arguments = sorted(all_nodes - function_names)
    return arguments


def _create_execution_info(functions, dag):
    """Create a dictionary with all information needed to execute relevant functions.

    Args:
        functions (dict): Dictionary containing functions to build the DAG.
        dag (networkx.DiGraph): The complete DAG.

    Returns:
        dict: Dictionary with functions and their arguments for each node in the dag.
            The functions are already in topological_sort order.

    """
    out = {}
    for node in nx.topological_sort(dag):
        if node in functions:
            arguments = _get_free_arguments(functions[node])
            info = {}
            info["func"] = functions[node]
            info["arguments"] = arguments
            out[node] = info
    return out


def _create_concatenated_function(
    execution_info,
    arglist,
    targets,
    enforce_signature,
):
    """Create a concatenated function object with correct signature.

    Args:
        execution_info (dict): Dictionary with functions and their arguments for each
            node in the dag. The functions are already in topological_sort order.
        arglist (list): The list of arguments of the concatenated function.
        targets (list): List that is used to determine what is returned and the
            order of the outputs.
        enforce_signature (bool):If True, the signature of the concatenated function
            is enforced. Otherwise it is only provided for introspection purposes.
            Enforcing the signature has a small runtime overhead.

    Returns:
        callable: The concatenated function

    """

    @with_signature(args=arglist, enforce=enforce_signature)
    def concatenated(*args, **kwargs):
        results = {**dict(zip(arglist, args)), **kwargs}
        for name, info in execution_info.items():
            kwargs = {arg: results[arg] for arg in info["arguments"]}
            result = info["func"](**kwargs)
            results[name] = result

        out = tuple(results[target] for target in targets)
        return out

    return concatenated


def _format_list_linewise(list_):
    formatted_list = '",\n    "'.join([str(c) for c in list_])
    return textwrap.dedent(
        """
        [
            "{formatted_list}",
        ]
        """
    ).format(formatted_list=formatted_list)<|MERGE_RESOLUTION|>--- conflicted
+++ resolved
@@ -45,13 +45,6 @@
         function: A function that produces targets when called with suitable arguments.
 
     """
-<<<<<<< HEAD
-=======
-    _functions = _harmonize_functions(functions)
-    _targets = _harmonize_targets(targets, list(_functions))
-    _fail_if_targets_have_wrong_types(_targets)
-    _fail_if_functions_are_missing(_functions, _targets)
->>>>>>> 8794c218
 
     # Create the DAG.
     dag = create_dag(functions, targets)
@@ -173,13 +166,6 @@
         set: The ancestors
 
     """
-<<<<<<< HEAD
-=======
-    _functions = _harmonize_functions(functions)
-    _targets = _harmonize_targets(targets, list(_functions))
-    _fail_if_targets_have_wrong_types(_targets)
-    _fail_if_functions_are_missing(_functions, _targets)
->>>>>>> 8794c218
 
     # Harmonize and check arguments.
     _functions, _targets = harmonize_and_check_functions_targets(functions, targets)
@@ -210,8 +196,8 @@
         targets_harmonized: harmonized targets
 
     """
-    targets_harmonized = _harmonize_targets(targets)
     functions_harmonized = _harmonize_functions(functions)
+    targets_harmonized = _harmonize_targets(targets, list(functions_harmonized))
     _fail_if_targets_have_wrong_types(targets_harmonized)
     _fail_if_functions_are_missing(functions_harmonized, targets_harmonized)
 
