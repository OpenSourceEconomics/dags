name: dags

channels:
  - conda-forge
  - nodefaults

dependencies:
  - python >=3.9
  - pip
  - setuptools_scm
  - toml

  # Package
  - networkx

  # Testing
  - pre-commit
  - pytest
  - pytest-cov
  - pytest-xdist
  - tox-conda

  # Documentation
  - sphinx >=4
  - sphinx-autoapi
  - sphinx-copybutton
  - sphinx-panels
  - pydata-sphinx-theme>=0.3.0

  # Development
  - jupyterlab
  - nbsphinx

<<<<<<< HEAD
  # Pip
  - pip:
    - flatten-dict
=======
  - pip:
    - -e .
>>>>>>> 86efbb70
<|MERGE_RESOLUTION|>--- conflicted
+++ resolved
@@ -31,11 +31,7 @@
   - jupyterlab
   - nbsphinx
 
-<<<<<<< HEAD
   # Pip
   - pip:
     - flatten-dict
-=======
-  - pip:
-    - -e .
->>>>>>> 86efbb70
+    - -e .