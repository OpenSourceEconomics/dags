---
name: dags
channels: [conda-forge, nodefaults]
dependencies:
  - python >=3.9
  - pip
  - setuptools_scm
  - toml

  # Package
  - networkx

  # Testing
  - pre-commit
  - pytest
  - pytest-cov
  - pytest-xdist
  - tox-conda

  # Documentation
  - sphinx >=4
  - sphinx-autoapi
  - sphinx-copybutton
  - sphinx-panels
  - pydata-sphinx-theme>=0.3.0

  # Development
  - jupyterlab
  - nbsphinx

<<<<<<< HEAD
  - pip:
    - -e .
=======
  # Pip
  - pip: [flatten-dict, -e .]
>>>>>>> b3cd191b
<|MERGE_RESOLUTION|>--- conflicted
+++ resolved
@@ -28,10 +28,5 @@
   - jupyterlab
   - nbsphinx
 
-<<<<<<< HEAD
-  - pip:
-    - -e .
-=======
   # Pip
-  - pip: [flatten-dict, -e .]
->>>>>>> b3cd191b
+  - pip: [flatten-dict, -e .]